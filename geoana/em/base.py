from __future__ import absolute_import
from __future__ import division
from __future__ import print_function
from __future__ import unicode_literals

import numpy as np
import properties
from scipy.constants import mu_0, pi, epsilon_0

from .. import spatial


###############################################################################
#                                                                             #
#                                 Functions                                   #
#                                                                             #
###############################################################################

def omega(frequency):
    """
    Angular frequency

    :param frequency float: frequency (Hz)
    """
    return 2*np.pi*frequency


def wave_number(frequency, sigma, mu=mu_0, epsilon=epsilon_0):
    """
    Wavenumber of an electromagnetic wave in a medium with constant physical
    properties

    :param frequency float: frequency (Hz)
    :param sigma float: electrical conductivity (S/m)
    :param mu float: magnetic permeability (H/m). Default: :math:`\mu_0 = 4\pi \times 10^{-7}` H/m
    :param epsilon float: dielectric permittivity (F/m). Default: :math:`\epsilon_0 = 8.85 \times 10^{-12}` F/m
    """
    omega = omega(frequency)
    return np.sqrt(omega**2. * mu * epsilon - 1j * omega * mu * sigma)


def skin_depth(frequency, sigma, mu=mu_0):
    """
    Distance at which an em wave has decayed by a factor of 1/e in a medium
    with constant physical properties

    :param frequency float: frequency (Hz)
    :param sigma float: electrical conductivity (S/m)
    :param mu float: magnetic permeability (H/m). Default: :math:`\mu_0 = 4\pi \times 10^{-7}` H/m
    """
    omega = omega(frequency)
    return np.sqrt(2./(omega*sigma*mu))


def peak_time(z, sigma, mu=mu_0):
    """
    Time at which the maximum signal amplitude is observed at a particular
    location for a transient plane wave through a homogeneous medium.

    See: http://em.geosci.xyz/content/maxwell1_fundamentals/plane_waves_in_homogeneous_media/time/analytic_solution.html

    :param z float: distance from source (m)
    :param sigma float: electrical conductivity (S/m)
    :param mu float: magnetic permeability (H/m). Default: :math:`\mu_0 = 4\pi \times 10^{-7}` H/m
    """
    return (mu * sigma * z**2)/6.


def diffusion_distance(time, sigma, mu=mu_0):
    """
    Distance at which the signal amplitude is largest for a given time after
    shut off. Also referred to as the peak distance

    See: http://em.geosci.xyz/content/maxwell1_fundamentals/plane_waves_in_homogeneous_media/time/analytic_solution.html


    """
    return np.sqrt(2*time/(mu*sigma))


###############################################################################
#                                                                             #
#                              Base Classes                                   #
#                                                                             #
###############################################################################


class BaseEM(properties.HasProperties):
    """
    Base class for electromanetics. Contains physical properties that are
    relevant to all problems that use Maxwell's equations
    """

    mu = properties.Float(
<<<<<<< HEAD
        "Magnetic permeability (H/m)",
=======
        "Magnetic permeability.",
>>>>>>> 776f743f
        default=mu_0,
        min=0.0
    )

    sigma = properties.Float(
        "Electrical conductivity (S/m)",
        default=1.0,
        min=0.0
    )

    epsilon = properties.Float(
<<<<<<< HEAD
        "Permitivity value (F/m)",
=======
        "Permitivity value",
>>>>>>> 776f743f
        default=epsilon_0,
        min=0.0
    )


class BaseDipole(BaseEM):
    """
    Base class for dipoles.
    """

    orientation = properties.Vector3(
        "orientation of dipole",
<<<<<<< HEAD
        default='X',
=======
        default="X",
>>>>>>> 776f743f
        length=1.0
    )

    location = properties.Vector3(
        "location of the electric dipole source",
<<<<<<< HEAD
        default='ZERO'
=======
        default="ZERO"
>>>>>>> 776f743f
    )

    def vector_distance(self, xyz):
        return spatial.vector_distance(xyz, self.location)

    def distance(self, xyz):
        return spatial.distance(xyz, self.location)


<<<<<<< HEAD
=======
class BaseFDEM(BaseEM):

    frequency = properties.Float(
        "Source frequency (Hz)",
        default=1e2,
        min=0.0
    )

    @property
    def omega(self):
        return omega(self.frequency)

    @property
    def sigma_hat(self):
        return self.sigma + 1j*self.omega*self.epsilon

    @property
    def wave_number(self):
        return wave_number(self.frequency, self.sigma, self.mu)

    @property
    def skin_depth(self):
        return skin_depth(self.frequency, self.sigma, self.mu)


class BaseTDEM(BaseEM):

    time = properties.Float(
        "time after shut-off at which we are evaluating the fields (s)",

        required=True
    )

    def peak_time(self, z):
        return peak_time(z, self.sigma, self.mu)

    @property
    def diffusion_distance(self):
        return diffusion_distance(self.time, self.sigma, self.mu)


>>>>>>> 776f743f
class BaseElectricDipole(BaseDipole):
    """
    Base class for electric current dipoles
    """

    length = properties.Float(
        "length of the dipole (m)",
        default=1.0,
        min=0.0
    )

    current = properties.Float(
        "size of the injected current (A)",
        default=1.0,
        min=0.0
    )


class BaseMagneticDipole(BaseDipole):
    """
    Base class for magnetic dipoles
    """

    moment = properties.Float(
        "moment of the dipole (Am^2)",
        default=1.0,
        min=0.0
    )<|MERGE_RESOLUTION|>--- conflicted
+++ resolved
@@ -92,11 +92,7 @@
     """
 
     mu = properties.Float(
-<<<<<<< HEAD
         "Magnetic permeability (H/m)",
-=======
-        "Magnetic permeability.",
->>>>>>> 776f743f
         default=mu_0,
         min=0.0
     )
@@ -108,11 +104,7 @@
     )
 
     epsilon = properties.Float(
-<<<<<<< HEAD
         "Permitivity value (F/m)",
-=======
-        "Permitivity value",
->>>>>>> 776f743f
         default=epsilon_0,
         min=0.0
     )
@@ -125,21 +117,13 @@
 
     orientation = properties.Vector3(
         "orientation of dipole",
-<<<<<<< HEAD
-        default='X',
-=======
         default="X",
->>>>>>> 776f743f
         length=1.0
     )
 
     location = properties.Vector3(
         "location of the electric dipole source",
-<<<<<<< HEAD
-        default='ZERO'
-=======
         default="ZERO"
->>>>>>> 776f743f
     )
 
     def vector_distance(self, xyz):
@@ -149,8 +133,6 @@
         return spatial.distance(xyz, self.location)
 
 
-<<<<<<< HEAD
-=======
 class BaseFDEM(BaseEM):
 
     frequency = properties.Float(
@@ -192,7 +174,6 @@
         return diffusion_distance(self.time, self.sigma, self.mu)
 
 
->>>>>>> 776f743f
 class BaseElectricDipole(BaseDipole):
     """
     Base class for electric current dipoles
