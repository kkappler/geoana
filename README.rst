--- conflicted
+++ resolved
@@ -1,13 +1,8 @@
-<<<<<<< HEAD
-| `getting_started`_ | `connecting`_ | `installing`_ | `license`_ | `documentation <https://geoana.simpeg.xyz>`_ |
-=======
 | `getting_started`_ | `connecting`_ | `installing`_ | `license`_ | `documentation <http://geoana.simpeg.xyz/>`_ |
->>>>>>> 882fd360
 
 geoana
 ======
 
-<<<<<<< HEAD
 .. image:: https://img.shields.io/pypi/v/geoana.svg
     :target: https://pypi.python.org/pypi/geoana
     :alt: Latest PyPI version
@@ -16,8 +11,6 @@
     :target: https://anaconda.org/conda-forge/geoana
     :alt: Latest conda-forge version
 
-=======
->>>>>>> 882fd360
 .. image:: https://img.shields.io/github/license/simpeg/geoana.svg
     :target: https://github.com/simpeg/geoana/blob/main/LICENSE
     :alt: MIT license
@@ -38,13 +31,8 @@
 
 - If you do not already have python installed, we recommend downloading and installing it through `anaconda <https://www.anaconda.com/download/>`_
 - `installing`_ `geoana`
-<<<<<<< HEAD
 - Browse the `gallery <https://geoana.simpeg.xyz/auto_examples/>`_ for ideas and example usage
-- Read the `documentation <https://geoana.simpeg.xyz>`_ for more information on the library and what it can do
-=======
-- Browse the `gallery <http://geoana.simpeg.xyz/auto_examples/index.html>`_ for ideas and example usage
-- Read the `documentation <http://geoana.simpeg.xyz/>`_ for more information on the library and what it can do
->>>>>>> 882fd360
+- Read the `documentation <https://geoana.simpeg.xyz/>`_ for more information on the library and what it can do
 
 .. - See the `contributor guide` and `code of conduct` if you are interested in helping develop or maintain geoana
 
